--- conflicted
+++ resolved
@@ -260,7 +260,32 @@
   wp.launch(qLDiag_div, dim=(d.nworld, m.nv), inputs=[m, d])
 
 
-<<<<<<< HEAD
+def _factor_m_dense(m: types.Model, d: types.Data, block_dim: int = 32):
+  """Dense Cholesky factorizaton of inertia-like matrix M, assumed spd."""
+
+  TILE = m.nv
+  BLOCK_DIM = block_dim
+
+  @wp.kernel
+  def cholesky_factorization(m: types.Model, d: types.Data):
+    worldid = wp.tid()
+    qM_tile = wp.tile_load(d.qM[worldid], shape=(TILE, TILE))
+    qLD_tile = wp.tile_cholesky(qM_tile)
+    wp.tile_store(d.qLD[worldid], qLD_tile)
+
+  wp.launch_tiled(cholesky_factorization, dim=(
+      d.nworld), inputs=[m, d], block_dim=BLOCK_DIM)
+
+
+def factor_m(m: types.Model, d: types.Data, block_dim: int = 32):
+  """Factorizaton of inertia-like matrix M, assumed spd."""
+
+  if wp.static(m.is_sparse):
+    _factor_m_sparse(m, d)
+  else:
+    _factor_m_dense(m, d, block_dim=block_dim)
+
+
 def com_vel(m: types.Model, d: types.Data):
   """Computes cvel, cdof_dot."""
 
@@ -307,30 +332,4 @@
 
   wp.launch(_root, dim=(d.nworld, 6), inputs=[d])
   for adr, size in zip(m.body_leveladr.numpy()[1:], m.body_levelsize.numpy()[1:]):
-    wp.launch(_level, dim=(d.nworld, size), inputs=[m, d, adr])
-=======
-def _factor_m_dense(m: types.Model, d: types.Data, block_dim: int = 32):
-  """Dense Cholesky factorizaton of inertia-like matrix M, assumed spd."""
-
-  TILE = m.nv
-  BLOCK_DIM = block_dim
-
-  @wp.kernel
-  def cholesky_factorization(m: types.Model, d: types.Data):
-    worldid = wp.tid()
-    qM_tile = wp.tile_load(d.qM[worldid], shape=(TILE, TILE))
-    qLD_tile = wp.tile_cholesky(qM_tile)
-    wp.tile_store(d.qLD[worldid], qLD_tile)
-
-  wp.launch_tiled(cholesky_factorization, dim=(
-      d.nworld), inputs=[m, d], block_dim=BLOCK_DIM)
-
-
-def factor_m(m: types.Model, d: types.Data, block_dim: int = 32):
-  """Factorizaton of inertia-like matrix M, assumed spd."""
-
-  if wp.static(m.is_sparse):
-    _factor_m_sparse(m, d)
-  else:
-    _factor_m_dense(m, d, block_dim=block_dim)
->>>>>>> 50d1d30a
+    wp.launch(_level, dim=(d.nworld, size), inputs=[m, d, adr])