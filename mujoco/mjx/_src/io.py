--- conflicted
+++ resolved
@@ -117,10 +117,7 @@
   d.qLDiagInv = wp.zeros((nworld, mjm.nv), dtype=wp.float32)
   d.cvel = wp.zeros((nworld, mjm.nbody), dtype=wp.spatial_vector)
   d.cdof_dot = wp.zeros((nworld, mjm.nv), dtype=wp.spatial_vector)
-<<<<<<< HEAD
-=======
   d.qfrc_bias = wp.zeros((nworld, mjm.nv), dtype=wp.float32)
->>>>>>> 7b7fe7bd
 
   return d
 
@@ -164,9 +161,6 @@
   d.qLDiagInv = wp.array(tile_fn(mjd.qLDiagInv), dtype=wp.float32, ndim=2)
   d.cvel = wp.array(tile_fn(mjd.cvel), dtype=wp.spatial_vector, ndim=2)
   d.cdof_dot = wp.array(tile_fn(mjd.cdof_dot), dtype=wp.spatial_vector, ndim=2)
-<<<<<<< HEAD
-=======
   d.qfrc_bias = wp.array(tile_fn(mjd.qfrc_bias), dtype=wp.float32, ndim=2)
->>>>>>> 7b7fe7bd
 
   return d